#![allow(dead_code, unused_variables)]
pub mod dependencies {
    use std::collections::{HashMap, HashSet, VecDeque};
    use std::fs::read_to_string;
    use std::path::{Path, PathBuf};

    use proc_macro2::Span;
    use syn::{
        Ident, ItemMod, ItemUse, UseGlob, UseGroup, UseName, UsePath, UseRename, UseTree,
        parse_file,
        spanned::Spanned,
        visit::{self, Visit},
    };
    use thiserror::Error;

<<<<<<< HEAD
    #[derive(Debug, PartialEq, Eq, Clone)]
    pub struct ModuleName(pub String);
=======
    #[derive(Debug, PartialEq, Eq, Clone, Hash)]
    pub struct ModuleName(String);
>>>>>>> 34152675

    impl From<String> for ModuleName {
        fn from(value: String) -> Self {
            Self(value)
        }
    }
    impl From<&str> for ModuleName {
        fn from(value: &str) -> Self {
            Self(value.to_owned())
        }
    }

    /// A single, separate use statement.
    #[derive(Debug, PartialEq, Eq)]
    pub struct NormalizedUseStatement {
        pub module_name: ModuleName,
        pub statement_type: UseStatementType,
    }

    fn should_remove_prefix(import_name: &str) -> bool {
        import_name == "self"
            || import_name
                .chars()
                .next()
                .map(|c| c.is_uppercase())
                .unwrap_or(false)
    }

    impl NormalizedUseStatement {
        fn get_module(&self) -> ModuleName {
            match &self.statement_type {
                UseStatementType::Simple(name) => {
                    if should_remove_prefix(name) {
                        return ModuleName(self.module_name.0.clone());
                    }
                    ModuleName(format!("{}::{}", self.module_name.0, name))
                }
                UseStatementType::Alias(old, new) => {
                    if should_remove_prefix(old) {
                        return ModuleName(self.module_name.0.clone());
                    }
                    ModuleName(format!("{}::{}", self.module_name.0, old))
                }
                UseStatementType::WildCard => ModuleName(self.module_name.0.clone()),
            }
        }
    }

    #[derive(Debug, PartialEq, Eq)]
    pub enum UseStatementType {
        /// `use crate::log::Bar;`
        Simple(String),
        /// `use crate::log::Bar as Baz;`
        Alias(String, String),
        /// `use crate::log::*;`
        WildCard,
    }

    #[derive(Debug)]
    pub struct UseStatement {
        /// Where the use statement appears.
        pub source_module: ModuleName,
        /// List of referenced modules.
        /// Several targets, to represent `use crate::{log, foo::{bar, baz}};`
<<<<<<< HEAD
        pub target_modules: Vec<ModuleName>,
=======
        target_modules: HashSet<ModuleName>,
>>>>>>> 34152675
        /// Where in the source file the use statement is.
        pub statement: UseStatementDetail,
    }

    pub type UseStatements = Vec<UseStatement>;

    #[derive(Debug, Hash, PartialEq, Eq)]
    pub struct File(String);

    pub type UseStatementMap = HashMap<File, UseStatements>;

    #[derive(Debug)]
    enum ModStatement {
        External { ident: Ident, span: Span },
        Inline { ident: Ident, span: Span },
    }

    #[derive(Debug)]
    pub struct UseStatementDetail {
        pub items: Vec<NormalizedUseStatement>,
        pub span: Span,
    }

    #[derive(Debug)]
    struct Visitor {
        use_statements: Vec<UseStatement>,
        mod_statements: Vec<ModStatement>,
        /// Stack of module identifiers from the crate root through both file-based (`mod foo;`) and inline (`mod bar { … }`) modules
        ancestors: Vec<String>,
    }

    #[derive(Debug)]
    struct FileToVisit {
        file: PathBuf,
        module_ancestors: Vec<String>,
    }

    impl Visitor {
        fn new(ancestors: &[String]) -> Self {
            Self {
                use_statements: Vec::new(),
                mod_statements: Vec::new(),
                ancestors: ancestors.to_owned(),
            }
        }
        fn with_defaults() -> Self {
            Self::new(&[])
        }
    }
    impl Default for Visitor {
        fn default() -> Self {
            Visitor::with_defaults()
        }
    }

    impl<'ast> Visit<'ast> for Visitor {
        fn visit_item_mod(&mut self, node: &'ast ItemMod) {
            if node.content.is_some() {
                self.mod_statements.push(ModStatement::Inline {
                    span: node.span(),
                    ident: node.ident.to_owned(),
                });
            } else {
                self.mod_statements.push(ModStatement::External {
                    span: node.span(),
                    ident: node.ident.to_owned(),
                });
            }
            self.ancestors.push(node.ident.to_string());
            visit::visit_item_mod(self, node);

            self.ancestors.pop();
        }

        fn visit_item_use(&mut self, node: &'ast ItemUse) {
            let items = flatten_use_tree(&self.ancestors, &[], &node.tree);

            let path_segments = std::iter::once("crate".to_string())
                .chain(self.ancestors.iter().cloned())
                .collect::<Vec<_>>();

            self.use_statements.push(UseStatement {
                source_module: path_segments.join("::").into(),
                target_modules: items
                    .iter()
                    .map(|item| item.get_module())
                    .collect::<HashSet<_>>(),
                statement: UseStatementDetail {
                    items,
                    span: node.span(),
                },
            });
        }
    }

    fn flatten_use_tree(
        ancestors: &[String],
        prefix: &[String],
        tree: &UseTree,
    ) -> Vec<NormalizedUseStatement> {
        let desugar_self_import = |ident: &Ident| {
            let mut ret = Vec::new();
            ret.extend_from_slice(prefix);
            if !should_remove_prefix(&ident.to_string()) {
                ret.push(ident.to_string());
                return (ModuleName(ret.join("::")), "self".to_string());
            }
            (ModuleName(ret.join("::")), ident.to_string())
        };
        match tree {
            UseTree::Path(UsePath {
                ident,
                tree: subtree,
                ..
            }) => {
                let current_segment = ident.to_string();
                let mut new_prefix = Vec::new();

                match current_segment.as_str() {
                    "self" => {
                        new_prefix.push("crate".into());
                        new_prefix.extend_from_slice(ancestors);
                    }
                    "super" => {
                        new_prefix.push("crate".into());
                        new_prefix.extend_from_slice(ancestors);
                        new_prefix.pop();
                    }
                    _ => {
                        new_prefix.extend_from_slice(prefix);
                        new_prefix.push(current_segment);
                    }
                }

                flatten_use_tree(ancestors, &new_prefix, subtree)
            }

            UseTree::Name(UseName { ident }) => {
                let (module_name, ident) = desugar_self_import(ident);
                vec![NormalizedUseStatement {
                    module_name,
                    statement_type: UseStatementType::Simple(ident),
                }]
            }
            UseTree::Rename(UseRename { ident, rename, .. }) => {
                let (module_name, ident) = desugar_self_import(ident);
                vec![NormalizedUseStatement {
                    module_name,
                    statement_type: UseStatementType::Alias(ident, rename.to_string()),
                }]
            }
            UseTree::Glob(UseGlob { .. }) => {
                vec![NormalizedUseStatement {
                    module_name: ModuleName(prefix.join("::")),
                    statement_type: UseStatementType::WildCard,
                }]
            }

            UseTree::Group(UseGroup { items, .. }) => items
                .iter()
                .flat_map(|sub| flatten_use_tree(ancestors, prefix, sub))
                .collect(),
        }
    }

    #[derive(Debug, Error)]
    pub enum ListUseStatementError {
        #[error("file not found")]
        FileNotFound,
        #[error("file not parsable")]
        FileNotParsable,
        #[error("file not readable")]
        FileNotReadable,
        #[error("path is not a crate")]
        PathIsNotACrate,
        #[error("linked module does not exist: {0}")]
        ModuleDoesNotExist(String),
        #[error("crate entrypoint not found")]
        CrateEntrypointNotFound,
        #[error("Could not find source file for module {0}")]
        SourceFileForModuleNotFound(String),
    }

    fn get_crate_entrypoint(crate_root: &Path) -> Result<PathBuf, ListUseStatementError> {
        // TODO: support multiple targets and custom paths different than src/main.rs or src/lib.rs

        let cargo_toml = crate_root.join("Cargo.toml");
        if !cargo_toml.exists() {
            return Err(ListUseStatementError::PathIsNotACrate);
        }

        let main_rs = crate_root.join(Path::new("src/main.rs"));
        if main_rs.exists() {
            return Ok(main_rs);
        }

        let lib_rs = crate_root.join(Path::new("src/lib.rs"));
        if lib_rs.exists() {
            return Ok(lib_rs);
        };
        Err(ListUseStatementError::CrateEntrypointNotFound)
    }

    // NOTE: path attribute on mod is currently not supported
    fn mod_to_path(
        crate_root: &Path,
        ancestors: &[String],
        ident: &Ident,
    ) -> Result<PathBuf, ListUseStatementError> {
        let ident = ident.to_string();
        let mut root_path = crate_root.join("src");
        root_path.extend(ancestors);

        let file_module = root_path.join(format!("{}.rs", ident));
        let folder_module = root_path.join(&ident).join("mod.rs");
        if file_module.exists() {
            return Ok(file_module);
        } else if folder_module.exists() {
            return Ok(folder_module);
        }
        Err(ListUseStatementError::SourceFileForModuleNotFound(ident))
    }

    /// List all the `use` statements in the crate, by file/module.
    pub fn list_use_statements(
        crate_root: &Path,
    ) -> Result<UseStatementMap, ListUseStatementError> {
        let mut files_visited = HashSet::new();
        let mut files_to_visit = VecDeque::new();
        let mut use_statement_map: UseStatementMap = HashMap::new();
        let entry_point = get_crate_entrypoint(crate_root)?;
        files_to_visit.push_back(FileToVisit {
            file: entry_point.clone(),
            module_ancestors: vec![],
        });
        while let Some(file_to_visit) = files_to_visit.pop_front() {
            if files_visited.contains(&file_to_visit.file) {
                continue;
            }

            if !file_to_visit.file.exists() {
                return Err(ListUseStatementError::FileNotFound);
            }

            let content = read_to_string(&file_to_visit.file)
                .map_err(|_| ListUseStatementError::FileNotReadable)?;

            let parsed_file =
                parse_file(&content).map_err(|_| ListUseStatementError::FileNotParsable)?;

            let mut visitor = Visitor::new(&file_to_visit.module_ancestors);
            visitor.visit_file(&parsed_file);

            for mod_statement in visitor.mod_statements {
                if let ModStatement::External { ident, span: _ } = mod_statement {
                    let file = mod_to_path(crate_root, &file_to_visit.module_ancestors, &ident)?;
                    let mut new_ancestors = file_to_visit.module_ancestors.clone();
                    new_ancestors.push(ident.to_string());
                    files_to_visit.push_back(FileToVisit {
                        file,
                        module_ancestors: new_ancestors,
                    })
                }
            }

            use_statement_map.insert(
                File(
                    file_to_visit
                        .file
                        .strip_prefix(crate_root)
                        .unwrap_or(&file_to_visit.file)
                        .to_string_lossy()
                        .to_string(),
                ),
                visitor.use_statements,
            );
            files_visited.insert(file_to_visit.file);
        }

        Ok(use_statement_map)
    }

    pub type ModuleDependencies = HashMap<ModuleName, HashSet<ModuleName>>;

    /// List the dependencies of modules inside the given crate, including circular, based on the use statements.
    pub fn list_dependencies(use_statements: &UseStatementMap) -> ModuleDependencies {
        let mut module_dependencies: ModuleDependencies = HashMap::new();
        for (file, use_statements) in use_statements.iter() {
            for use_statement in use_statements {
                module_dependencies
                    .entry(use_statement.source_module.clone())
                    .or_default()
                    .extend(
                        use_statement
                            .statement
                            .items
                            .iter()
                            .map(|item| item.module_name.clone()),
                    );
            }
        }
        module_dependencies
    }

    #[cfg(test)]
    mod tests {
        use std::{
            collections::{HashMap, HashSet},
            path::Path,
        };

        use pretty_assertions::assert_eq;
        use proc_macro2::{LineColumn, Span};
        use syn::visit::Visit;

        use crate::dependencies::{
            File, ModuleName, NormalizedUseStatement, UseStatement, UseStatementDetail,
            UseStatementType, Visitor, list_dependencies, list_use_statements,
        };

        #[test]
        fn build_dependency_map() {
            let use_statements = HashMap::from([
                (
                    File("main.rs".into()),
                    vec![UseStatement {
                        source_module: ModuleName("crate".into()),
                        target_modules: HashSet::from([ModuleName("".into())]),
                        statement: UseStatementDetail {
                            items: vec![NormalizedUseStatement {
                                module_name: ModuleName("crate::module_a".into()),
                                statement_type: UseStatementType::Simple("Baz".to_string()),
                            }],
                            span: Span::call_site(),
                        },
                    }],
                ),
                (
                    File("module_a/mod.rs".into()),
                    vec![UseStatement {
                        source_module: ModuleName("crate::module_a".into()),
                        target_modules: HashSet::from([ModuleName("".into())]),
                        statement: UseStatementDetail {
                            items: vec![NormalizedUseStatement {
                                module_name: ModuleName("crate::module_b".into()),
                                statement_type: UseStatementType::Simple("Bar".to_string()),
                            }],
                            span: Span::call_site(),
                        },
                    }],
                ),
            ]);
            let dependency_map = HashMap::from([
                (
                    ModuleName("crate".into()),
                    HashSet::from([ModuleName("crate::module_a".into())]),
                ),
                (
                    ModuleName("crate::module_a".into()),
                    HashSet::from([ModuleName("crate::module_b".into())]),
                ),
            ]);
            let module_dependencies = list_dependencies(&use_statements);
            assert_eq!(module_dependencies, dependency_map);
        }

        #[test]
        fn gets_a_simple_dependency() {
            let test_project = Path::new(env!("CARGO_MANIFEST_DIR")).join("tests/fixtures/simple/");
            let res = list_use_statements(&test_project).expect("Failed to list statements");

            let main_statement = &res.get(&File("src/main.rs".to_owned())).unwrap()[0];
            let module_a_statement = &res.get(&File("src/module_a/mod.rs".to_owned())).unwrap()[0];
            let module_b_statement = &res
                .get(&File("src/module_a/module_b.rs".to_owned()))
                .unwrap()[0];
            assert_eq!(main_statement.source_module, "crate".into());
            assert_eq!(
                main_statement.target_modules,
                HashSet::from(["crate::module_a".into()])
            );
            assert_eq!(
                main_statement.statement.span.start(),
                LineColumn { line: 2, column: 0 }
            );
            assert_eq!(
                main_statement.statement.span.end(),
                LineColumn {
                    line: 2,
                    column: 20
                }
            );
            assert_eq!(
                main_statement.statement.items,
                vec![NormalizedUseStatement {
                    module_name: "crate::module_a".into(),
                    statement_type: UseStatementType::Simple("self".to_owned()),
                }]
            );
            assert_eq!(module_a_statement.source_module, "crate::module_a".into());
            assert_eq!(
                module_a_statement.target_modules,
                HashSet::from(["std::collections".into()])
            );
            assert_eq!(
                module_a_statement.statement.span.start(),
                LineColumn { line: 1, column: 0 }
            );
            assert_eq!(
                module_a_statement.statement.span.end(),
                LineColumn {
                    line: 1,
                    column: 30
                }
            );
            assert_eq!(
                module_a_statement.statement.items,
                vec![NormalizedUseStatement {
                    module_name: "std::collections".into(),
                    statement_type: UseStatementType::Simple("HashMap".to_owned()),
                }]
            );
            assert_eq!(
                module_b_statement.source_module,
                "crate::module_a::module_b".into()
            );
            assert_eq!(
                module_b_statement.target_modules,
                HashSet::from(["foo".into()])
            );
            assert_eq!(
                module_b_statement.statement.span.start(),
                LineColumn { line: 1, column: 0 }
            );
            assert_eq!(
                module_b_statement.statement.span.end(),
                LineColumn { line: 1, column: 8 }
            );
            assert_eq!(
                module_b_statement.statement.items,
                vec![NormalizedUseStatement {
                    module_name: "foo".into(),
                    statement_type: UseStatementType::Simple("self".to_owned()),
                }]
            );
        }

        #[test]
        fn gets_structs_dependency() {
            let test_project =
                Path::new(env!("CARGO_MANIFEST_DIR")).join("tests/fixtures/structs/");
            let res = list_use_statements(&test_project).expect("Failed to list statements");

            let main_statement = &res.get(&File("src/main.rs".to_owned())).unwrap()[0];
            let module_a_statement = &res.get(&File("src/module_a/mod.rs".to_owned())).unwrap()[0];
            assert_eq!(main_statement.source_module, "crate".into());
            assert_eq!(
                main_statement.target_modules,
                HashSet::from(["crate::module_a".into()])
            );
            assert_eq!(
                main_statement.statement.span.start(),
                LineColumn { line: 2, column: 0 }
            );
            assert_eq!(
                main_statement.statement.span.end(),
                LineColumn {
                    line: 2,
                    column: 32
                }
            );
            assert_eq!(
                main_statement.statement.items,
                vec![
                    NormalizedUseStatement {
                        module_name: "crate::module_a".into(),
                        statement_type: UseStatementType::Simple("Bar".to_owned()),
                    },
                    NormalizedUseStatement {
                        module_name: "crate::module_a".into(),
                        statement_type: UseStatementType::Simple("Foo".to_owned()),
                    }
                ]
            );
            assert_eq!(module_a_statement.source_module, "crate::module_a".into());
            assert_eq!(
                module_a_statement.target_modules,
                HashSet::from(["std::collections".into()])
            );
            assert_eq!(
                module_a_statement.statement.span.start(),
                LineColumn { line: 1, column: 0 }
            );
            assert_eq!(
                module_a_statement.statement.span.end(),
                LineColumn {
                    line: 1,
                    column: 30
                }
            );
            assert_eq!(
                module_a_statement.statement.items,
                vec![NormalizedUseStatement {
                    module_name: "std::collections".into(),
                    statement_type: UseStatementType::Simple("HashMap".to_owned()),
                }]
            );
        }

        #[test]
        fn build_a_simple_dependency_map() {
            let test_project = Path::new(env!("CARGO_MANIFEST_DIR")).join("tests/fixtures/simple/");
            let use_statements =
                list_use_statements(&test_project).expect("Failed to list statements");
            let module_dependencies = list_dependencies(&use_statements);
            assert_eq!(
                module_dependencies,
                HashMap::from([
                    (
                        ModuleName("crate".into(),),
                        HashSet::from([ModuleName("crate::module_a".into())])
                    ),
                    (
                        ModuleName("crate::module_a".into()),
                        HashSet::from([ModuleName("std::collections".into())])
                    ),
                    (
                        ModuleName("crate::module_a::module_b".into()),
                        HashSet::from([ModuleName("foo".into())])
                    ),
                ])
            );
        }

        #[test]
        fn build_a_simple_dependency_map_with_structs() {
            let test_project =
                Path::new(env!("CARGO_MANIFEST_DIR")).join("tests/fixtures/structs/");
            let use_statements =
                list_use_statements(&test_project).expect("Failed to list statements");
            let module_dependencies = list_dependencies(&use_statements);
            assert_eq!(
                module_dependencies,
                HashMap::from([
                    (
                        ModuleName("crate".into(),),
                        HashSet::from([ModuleName("crate::module_a".into())])
                    ),
                    (
                        ModuleName("crate::module_a".into()),
                        HashSet::from([ModuleName("std::collections".into())])
                    ),
                ])
            );
        }

        #[test]
        fn gets_a_nested_dependency() {
            let test_project = Path::new(env!("CARGO_MANIFEST_DIR")).join("tests/fixtures/inline/");
            let res = list_use_statements(&test_project).expect("Failed to list statements");

            let main_statement = &res.get(&File("src/main.rs".to_owned())).unwrap()[0];
            let nested_statement = &res.get(&File("src/main.rs".to_owned())).unwrap()[1];
            assert_eq!(main_statement.source_module, "crate::module_a".into());
            assert_eq!(
                main_statement.target_modules,
                HashSet::from(["crate::module_a::module_b".into()])
            );
            assert_eq!(
                main_statement.statement.span.start(),
                LineColumn { line: 2, column: 4 }
            );
            assert_eq!(
                main_statement.statement.span.end(),
                LineColumn {
                    line: 2,
                    column: 34
                }
            );
            assert_eq!(
                main_statement.statement.items,
                vec![NormalizedUseStatement {
                    module_name: "crate::module_a::module_b".into(),
                    statement_type: UseStatementType::Simple("self".to_owned()),
                }]
            );
            assert_eq!(
                nested_statement.source_module,
                "crate::module_a::module_b".into()
            );
            assert_eq!(
                nested_statement.target_modules,
                HashSet::from(["foo".into()])
            );
            assert_eq!(
                nested_statement.statement.span.start(),
                LineColumn { line: 4, column: 8 }
            );
            assert_eq!(
                nested_statement.statement.span.end(),
                LineColumn {
                    line: 4,
                    column: 21
                }
            );
            assert_eq!(
                nested_statement.statement.items,
                vec![NormalizedUseStatement {
                    module_name: "foo".into(),
                    statement_type: UseStatementType::Simple("Bar".to_owned()),
                }]
            );
        }

        #[test]
        fn flattens_alias() {
            let src = "use crate::foo::Bar as Baz;";
            let file = syn::parse_file(src).unwrap();
            let mut visitor = Visitor::default();
            visitor.visit_file(&file);
            let items = &visitor.use_statements[0].statement.items;
            assert_eq!(items.len(), 1);
            assert_eq!(
                items[0],
                NormalizedUseStatement {
                    module_name: "crate::foo".into(),
                    statement_type: UseStatementType::Alias("Bar".into(), "Baz".into()),
                }
            );
        }

        #[test]
        fn flattens_wildcard() {
            let src = "use crate::foo::*;";
            let file = syn::parse_file(src).unwrap();
            let mut visitor = Visitor::default();
            visitor.visit_file(&file);
            let items = &visitor.use_statements[0].statement.items;
            assert_eq!(
                items,
                &vec![NormalizedUseStatement {
                    module_name: "crate::foo".into(),
                    statement_type: UseStatementType::WildCard,
                }]
            );
        }

        #[test]
        fn flattens_grouped() {
            let src = "use crate::{foo, bar::{baz, qux}};";
            let file = syn::parse_file(src).unwrap();
            let mut visitor = Visitor::default();
            visitor.visit_file(&file);
            let names: Vec<_> = visitor.use_statements[0]
                .statement
                .items
                .iter()
                .map(|i| (&i.module_name, &i.statement_type))
                .collect();
            assert_eq!(
                names,
                vec![
                    (
                        &ModuleName("crate::foo".to_owned()),
                        &UseStatementType::Simple("self".into())
                    ),
                    (
                        &ModuleName("crate::bar::baz".to_owned()),
                        &UseStatementType::Simple("self".into())
                    ),
                    (
                        &ModuleName("crate::bar::qux".to_owned()),
                        &UseStatementType::Simple("self".into())
                    ),
                ]
            );
        }

        #[test]
        fn super_import_resolved() {
            let src = r#"
            mod module_a {
                mod module_b {
                        use super::module_c::Foo;
                    }
                }
            "#;
            let file = syn::parse_file(src).unwrap();
            let mut visitor = Visitor::default();
            visitor.visit_file(&file);

            assert_eq!(visitor.use_statements.len(), 1);

            let detail = &visitor.use_statements[0].statement;
            let items = &detail.items;
            assert_eq!(items.len(), 1);

            assert_eq!(
                items[0],
                NormalizedUseStatement {
                    module_name: "crate::module_a::module_c".into(),
                    statement_type: UseStatementType::Simple("Foo".into()),
                }
            );
        }

        #[test]
        fn self_import_resolved() {
            let src = r#"
                mod module_a {
                    mod module_b {
                        use self::module_c::Foo;
                    }
                }
            "#;
            let file = syn::parse_file(src).unwrap();
            let mut visitor = Visitor::default();
            visitor.visit_file(&file);

            assert_eq!(visitor.use_statements.len(), 1);

            let items = &visitor.use_statements[0].statement.items;
            assert_eq!(items.len(), 1);

            assert_eq!(
                items[0],
                NormalizedUseStatement {
                    module_name: "crate::module_a::module_b::module_c".into(),
                    statement_type: UseStatementType::Simple("Foo".into()),
                }
            );
        }

        #[test]
        fn aliases_resolved() {
            let src = r#"
                use foo::bar as baz;
                use foo::Bar as Baz;
            "#;
            let file = syn::parse_file(src).unwrap();
            let mut visitor = Visitor::default();
            visitor.visit_file(&file);

            assert_eq!(visitor.use_statements.len(), 2);

            assert_eq!(
                visitor.use_statements[0].target_modules,
                HashSet::from([ModuleName("foo::bar".into())])
            );
            assert_eq!(
                visitor.use_statements[0].statement.items,
                vec![NormalizedUseStatement {
                    module_name: "foo::bar".into(),
                    statement_type: UseStatementType::Alias("self".to_string(), "baz".to_string())
                }]
            );
            assert_eq!(
                visitor.use_statements[1].statement.items,
                vec![NormalizedUseStatement {
                    module_name: "foo".into(),
                    statement_type: UseStatementType::Alias("Bar".to_string(), "Baz".to_string())
                }]
            );
        }
    }
}

pub mod refactor {
    use std::path::Path;

    use crate::dependencies::{ModuleName, UseStatementMap};

    pub fn extract_crate(
        crate_root: &Path,
        module: &ModuleName,
        target_crate_name: &str,
        target_crate_root: &std::path::Path,
        use_statements: &UseStatementMap,
    ) {
        // Should probably return errors.
        todo!()
    }
}<|MERGE_RESOLUTION|>--- conflicted
+++ resolved
@@ -13,13 +13,8 @@
     };
     use thiserror::Error;
 
-<<<<<<< HEAD
-    #[derive(Debug, PartialEq, Eq, Clone)]
-    pub struct ModuleName(pub String);
-=======
     #[derive(Debug, PartialEq, Eq, Clone, Hash)]
     pub struct ModuleName(String);
->>>>>>> 34152675
 
     impl From<String> for ModuleName {
         fn from(value: String) -> Self {
@@ -84,11 +79,7 @@
         pub source_module: ModuleName,
         /// List of referenced modules.
         /// Several targets, to represent `use crate::{log, foo::{bar, baz}};`
-<<<<<<< HEAD
-        pub target_modules: Vec<ModuleName>,
-=======
         target_modules: HashSet<ModuleName>,
->>>>>>> 34152675
         /// Where in the source file the use statement is.
         pub statement: UseStatementDetail,
     }
